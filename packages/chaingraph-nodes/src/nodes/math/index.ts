--- conflicted
+++ resolved
@@ -8,11 +8,7 @@
 
 export * from './and.node'
 export * from './not.node'
-<<<<<<< HEAD
+export * from './or.node'
 export * from './random.node'
 export * from './and.node'
-export * from './or.node'
-=======
-export * from './or.node'
-export * from './random.node'
->>>>>>> 239eaa81
+export * from './or.node'