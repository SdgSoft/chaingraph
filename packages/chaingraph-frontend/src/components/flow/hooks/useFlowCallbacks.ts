import type { INode } from '@badaitech/chaingraph-types'
import type { Position } from '@badaitech/chaingraph-types/node/node-ui.ts'
import type { Connection, Edge, EdgeChange, HandleType, Node, NodeChange } from '@xyflow/react'
import {
  getNodePositionInFlow,
  getNodePositionInsideParent,
} from '@/components/flow/utils/node-position.ts'
// import Node from '@xyflow/react/dist/types/Node'
import {
  $activeFlowMetadata,
  $edges,
  $nodes,
  removeNodeFromFlow,
  requestAddEdge,
  requestRemoveEdge,
  setNodeMetadata,
  updateNodeParent,
  updateNodePosition,
  updateNodeUI,
} from '@/store'
import { positionInterpolator } from '@/store/nodes/position-interpolation-advanced.ts'
<<<<<<< HEAD
import { useReactFlow } from '@xyflow/react'
=======
import { hasCycle } from '@chaingraph/types/flow/cycleDetection.ts'
>>>>>>> e03a45e6
import { useUnit } from 'effector-react'
import { useCallback, useRef } from 'react'

/**
 * Hook to handle flow interaction callbacks
 */
export function useFlowCallbacks() {
  // const { flow } = useFlow()
  const activeFlow = useUnit($activeFlowMetadata)
  const nodes = useUnit($nodes)
<<<<<<< HEAD
  const { getNode, getNodes } = useReactFlow()
=======
  const edges = useUnit($edges)

  const edgeViews = edges.map(edge => ({
    sourceNode: nodes[edge.sourceNodeId],
    targetNode: nodes[edge.targetNodeId],
  }))
>>>>>>> e03a45e6

  // Ref to track edge reconnection state
  const reconnectSuccessful = useRef(false)

  const onNodesChange = useCallback((changes: NodeChange[]) => {
    if (!activeFlow || !nodes || !changes || !activeFlow.id === undefined)
      return

    // Handle node changes (position, selection, etc)
    changes.forEach((change, i) => {
      switch (change.type) {
<<<<<<< HEAD
        case 'position':
          {
            if (!change.dragging)
              return

            const node = nodes[change.id]
            if (!node || !change.position || !change.position.x || !change.position.y) {
              return
            }
            // check if the position is the same
            const isSamePosition
              = node.metadata.ui?.position?.x === change.position.x
=======
        case 'position': {
          const node = nodes[change.id]
          if (!node || !change.position || !change.position.x || !change.position.y) {
            return
          }
          // check if the position is the same
          const isSamePosition
            = node.metadata.ui?.position?.x === change.position.x
>>>>>>> e03a45e6
              && node.metadata.ui?.position?.y === change.position.y

          if (isSamePosition) {
            return
          }

<<<<<<< HEAD
            console.log('111111111')

            positionInterpolator.clearNodeState(node.id)
=======
          positionInterpolator.clearNodeState(node.id)
>>>>>>> e03a45e6

          updateNodePosition({
            flowId: activeFlow.id!,
            nodeId: change.id,
            position: change.position as Position,
            version: node.getVersion(),
          })
        }
          break

        case 'dimensions': {
          const node = nodes[change.id]
          if (!node)
            return

          if (!change.dimensions || !change.dimensions.width || !change.dimensions.height) {
            console.log(`[useFlowCallbacks] Invalid dimensions change:`, change)
            return
          }

          const isSameDimensions
            = node.metadata.ui?.dimensions?.width === change.dimensions.width
              && node.metadata.ui?.dimensions?.height === change.dimensions.height

          if (isSameDimensions) {
            return
          }

          console.log(`[useFlowCallbacks] Setting dimensions for node ${change.id} to:`, change.dimensions)

          updateNodeUI({
            flowId: activeFlow.id!,
            nodeId: change.id,
            ui: {
              dimensions: change.dimensions,
            },
            version: node.getVersion(),
          })

          break
        }

        case 'select': {
          const node = nodes[change.id]
          if (!node)
            return

          // check if the selection state is the same
          const isSameSelection = node.metadata.ui?.state?.isSelected === change.selected
          if (isSameSelection)
            return

          setNodeMetadata({
            id: change.id,
            metadata: {
              ...node.metadata,
              ui: {
                ...node.metadata.ui,
                state: {
                  ...node.metadata.ui?.state,
                  isSelected: change.selected,
                },
              },
            },
          })
        }
          break

        case 'remove':
          {
            const node = nodes[change.id]
            if (!node)
              return

            // Remove node from flow
            removeNodeFromFlow({
              flowId: activeFlow.id!,
              nodeId: change.id,
            })
          }
          break

        default:
          console.log(`[useFlowCallbacks] Unhandled node change:`, change)
          break
      }
    })
  }, [activeFlow, nodes])

  // Handle edge changes (removal, selection)
  const onEdgesChange = useCallback((changes: EdgeChange[]) => {
    if (!activeFlow?.id)
      return

    console.log('[useFlowCallbacks] Edge changes:', changes)

    changes.forEach((change) => {
      switch (change.type) {
        case 'remove':
          requestRemoveEdge({
            flowId: activeFlow.id!,
            edgeId: change.id,
          })
          break
        case 'select':
          // Handle edge selection if needed
          break
      }
    })
  }, [activeFlow?.id])

  // Handle new connections
  const onConnect = useCallback((connection: Connection) => {
    if (!activeFlow?.id || !connection.source || !connection.target)
      return

    if (hasCycle(Object.values(nodes), edgeViews, {
      sourceNode: nodes[connection.source],
      targetNode: nodes[connection.target],
    })) {
      console.warn('Cycle detected')
      return
    }

    requestAddEdge({
      flowId: activeFlow.id,
      sourceNodeId: connection.source,
      sourcePortId: connection.sourceHandle!,
      targetNodeId: connection.target,
      targetPortId: connection.targetHandle!,
      metadata: {},
    })
  }, [activeFlow?.id, nodes, edgeViews])

  /**
   * Called when user starts dragging an edge handle
   */
  const onReconnectStart = useCallback((_: React.MouseEvent, edge: Edge, handleType: HandleType) => {
    console.log('[useFlowCallbacks] Reconnect start:', edge, handleType)
    reconnectSuccessful.current = false
  }, [])

  /**
   * Called when user successfully reconnects an edge to a new handle
   */
  const onReconnect = useCallback((oldEdge: Edge, newConnection: Connection) => {
    if (!activeFlow?.id)
      return

    console.log('[useFlowCallbacks] Reconnect:', oldEdge, newConnection)
    reconnectSuccessful.current = true

    // Remove old edge
    requestRemoveEdge({
      flowId: activeFlow.id,
      edgeId: oldEdge.id,
    })

    // Create new edge if we have valid connection points
    if (newConnection.source && newConnection.target) {
      onConnect(newConnection)
    }
  }, [activeFlow?.id, onConnect])

  /**
   * Called when edge reconnection interaction ends
   * If reconnection wasn't successful (dropped on invalid target), remove the edge
   */
  const onReconnectEnd = useCallback((_: MouseEvent | TouchEvent, edge: Edge) => {
    if (!activeFlow?.id)
      return

    console.log('[useFlowCallbacks] Reconnect end:', edge, 'successful:', reconnectSuccessful.current)

    if (!reconnectSuccessful.current) {
      requestRemoveEdge({
        flowId: activeFlow.id,
        edgeId: edge.id,
      })
    }
    reconnectSuccessful.current = false
  }, [activeFlow?.id])

  // Handle node drag end
  const onNodeDragStop = useCallback((
    event: React.MouseEvent,
    nodesDrag: Node,
    nodesDragStop: Node[],
  ) => {
    // Validate position helper
    const isValidPosition = (pos: any): pos is { x: number, y: number } => {
      return pos
        && typeof pos.x === 'number'
        && typeof pos.y === 'number'
        && !Number.isNaN(pos.x)
        && !Number.isNaN(pos.y)
        && Number.isFinite(pos.x)
        && Number.isFinite(pos.y)
    }

    // Check all nodes in nodesDragStop
    const validNodes = nodesDragStop.filter(node =>
      node.position && isValidPosition(node.position),
    )

    // Ensure dragged node is in the array
    if (!nodesDragStop.find(node => node.id === nodesDrag.id)
      && isValidPosition(nodesDrag.position)) {
      nodesDragStop.push(nodesDrag)
    }

    for (const nodeDragStop of nodesDragStop) {
      if (!activeFlow?.id || !nodeDragStop || !isValidPosition(nodeDragStop.position)) {
        console.warn('Invalid node or position:', {
          node: nodeDragStop?.id,
          position: nodeDragStop?.position,
        })
        continue
      }

      const flowNode = nodes[nodeDragStop.id]

      if (!flowNode || flowNode.metadata.category === 'group')
        continue

      const currentParentId = flowNode.metadata.parentNodeId
      const currentParent = currentParentId ? nodes[currentParentId] : undefined

      // Validate current parent
      if (currentParentId && (!currentParent || !isValidPosition(currentParent.metadata.ui?.position))) {
        console.warn('Invalid parent node or position:', {
          parentId: currentParentId,
          parentPosition: currentParent?.metadata.ui?.position,
        })
        continue
      }

      // Calculate absolute position
      const absoluteNodePosition = currentParentId && currentParent
        ? getNodePositionInFlow(
            nodeDragStop.position,
            currentParent.metadata.ui!.position!,
          )
        : { ...nodeDragStop.position } // Create new object to avoid mutations

      // Validate absolute position
      if (!isValidPosition(absoluteNodePosition)) {
        console.warn('Invalid absolute position calculated:', {
          node: nodeDragStop.id,
          original: nodeDragStop.position,
          calculated: absoluteNodePosition,
        })
        continue
      }

      // Find potential parent group
      const groupNodes = Object.entries(nodes).filter(([_, n]) =>
        n.metadata.category === 'group'
        && n.metadata.ui?.position
        && isValidPosition(n.metadata.ui.position)
        && n.metadata.ui.dimensions
        && typeof n.metadata.ui.dimensions.width === 'number'
        && typeof n.metadata.ui.dimensions.height === 'number',
      )

      let newParentId: string | undefined
      let targetGroupNode: INode | undefined

      // Check if node is inside any group
      for (const [_, groupNode] of groupNodes) {
        const groupBounds = {
          x: groupNode.metadata.ui!.position!.x,
          y: groupNode.metadata.ui!.position!.y,
          width: groupNode.metadata.ui!.dimensions!.width,
          height: groupNode.metadata.ui!.dimensions!.height,
        }

        const nodeCenter = {
          x: absoluteNodePosition.x + (nodeDragStop.width || 0) / 2,
          y: absoluteNodePosition.y + (nodeDragStop.height || 0) / 2,
        }

        if (
          nodeCenter.x >= groupBounds.x
          && nodeCenter.x <= groupBounds.x + groupBounds.width
          && nodeCenter.y >= groupBounds.y
          && nodeCenter.y <= groupBounds.y + groupBounds.height
        ) {
          newParentId = groupNode.id
          targetGroupNode = groupNode
          break
        }
      }

      // Handle moving out of group
      if (currentParentId && !newParentId && currentParentId !== newParentId) {
        if (!isValidPosition(absoluteNodePosition)) {
          console.warn('Invalid position when moving out of group')
          continue
        }

        updateNodePosition({
          flowId: activeFlow.id,
          nodeId: nodeDragStop.id,
          position: absoluteNodePosition as Position,
          version: flowNode.getVersion(),
        })

        updateNodeParent({
          flowId: activeFlow.id,
          nodeId: nodeDragStop.id,
          parentNodeId: undefined,
          position: absoluteNodePosition as Position,
          version: flowNode.getVersion() + 1,
        })
      } else if (newParentId && targetGroupNode && newParentId !== currentParentId) {
        const newPosition = getNodePositionInsideParent(
          absoluteNodePosition,
          targetGroupNode.metadata.ui!.position!,
        )

        if (!isValidPosition(newPosition)) {
          console.warn('Invalid position when moving into group:', {
            absolute: absoluteNodePosition,
            calculated: newPosition,
            targetGroup: targetGroupNode.id,
          })
          continue
        }

        updateNodePosition({
          flowId: activeFlow.id,
          nodeId: nodeDragStop.id,
          position: newPosition as Position,
          version: flowNode.getVersion(),
        })

        updateNodeParent({
          flowId: activeFlow.id,
          nodeId: nodeDragStop.id,
          parentNodeId: newParentId,
          position: newPosition as Position,
          version: flowNode.getVersion() + 1,
        })
      }
    }
  }, [activeFlow?.id, nodes])

  return {
    onNodesChange,
    onEdgesChange,
    onConnect,
    onReconnect,
    onReconnectStart,
    onReconnectEnd,
    onNodeDragStop,
  }
}

// Utility functions
function isPointInBounds(point: { x: number, y: number }, bounds: { x: number, y: number, width: number, height: number }) {
  return point.x >= bounds.x
    && point.x <= bounds.x + bounds.width
    && point.y >= bounds.y
    && point.y <= bounds.y + bounds.height
}

function isValidPosition(pos: any): pos is { x: number, y: number } {
  return pos && typeof pos.x === 'number' && typeof pos.y === 'number'
}<|MERGE_RESOLUTION|>--- conflicted
+++ resolved
@@ -19,11 +19,8 @@
   updateNodeUI,
 } from '@/store'
 import { positionInterpolator } from '@/store/nodes/position-interpolation-advanced.ts'
-<<<<<<< HEAD
+import { hasCycle } from '@chaingraph/types/flow/cycleDetection.ts'
 import { useReactFlow } from '@xyflow/react'
-=======
-import { hasCycle } from '@chaingraph/types/flow/cycleDetection.ts'
->>>>>>> e03a45e6
 import { useUnit } from 'effector-react'
 import { useCallback, useRef } from 'react'
 
@@ -34,16 +31,13 @@
   // const { flow } = useFlow()
   const activeFlow = useUnit($activeFlowMetadata)
   const nodes = useUnit($nodes)
-<<<<<<< HEAD
   const { getNode, getNodes } = useReactFlow()
-=======
   const edges = useUnit($edges)
 
   const edgeViews = edges.map(edge => ({
     sourceNode: nodes[edge.sourceNodeId],
     targetNode: nodes[edge.targetNodeId],
   }))
->>>>>>> e03a45e6
 
   // Ref to track edge reconnection state
   const reconnectSuccessful = useRef(false)
@@ -55,7 +49,6 @@
     // Handle node changes (position, selection, etc)
     changes.forEach((change, i) => {
       switch (change.type) {
-<<<<<<< HEAD
         case 'position':
           {
             if (!change.dragging)
@@ -68,40 +61,27 @@
             // check if the position is the same
             const isSamePosition
               = node.metadata.ui?.position?.x === change.position.x
-=======
-        case 'position': {
-          const node = nodes[change.id]
-          if (!node || !change.position || !change.position.x || !change.position.y) {
-            return
+              && node.metadata.ui?.position?.y === change.position.y
+
+            if (isSamePosition) {
+              return
+            }
+
+            console.log('111111111')
+
+            positionInterpolator.clearNodeState(node.id)
+
+            updateNodePosition({
+              flowId: activeFlow.id!,
+              nodeId: change.id,
+              position: change.position as Position,
+              version: node.getVersion(),
+            })
           }
-          // check if the position is the same
-          const isSamePosition
-            = node.metadata.ui?.position?.x === change.position.x
->>>>>>> e03a45e6
-              && node.metadata.ui?.position?.y === change.position.y
-
-          if (isSamePosition) {
-            return
-          }
-
-<<<<<<< HEAD
-            console.log('111111111')
-
-            positionInterpolator.clearNodeState(node.id)
-=======
-          positionInterpolator.clearNodeState(node.id)
->>>>>>> e03a45e6
-
-          updateNodePosition({
-            flowId: activeFlow.id!,
-            nodeId: change.id,
-            position: change.position as Position,
-            version: node.getVersion(),
-          })
-        }
-          break
-
-        case 'dimensions': {
+          break
+
+        case 'dimensions':
+        {
           const node = nodes[change.id]
           if (!node)
             return
@@ -113,7 +93,7 @@
 
           const isSameDimensions
             = node.metadata.ui?.dimensions?.width === change.dimensions.width
-              && node.metadata.ui?.dimensions?.height === change.dimensions.height
+            && node.metadata.ui?.dimensions?.height === change.dimensions.height
 
           if (isSameDimensions) {
             return
@@ -133,30 +113,31 @@
           break
         }
 
-        case 'select': {
-          const node = nodes[change.id]
-          if (!node)
-            return
-
-          // check if the selection state is the same
-          const isSameSelection = node.metadata.ui?.state?.isSelected === change.selected
-          if (isSameSelection)
-            return
-
-          setNodeMetadata({
-            id: change.id,
-            metadata: {
-              ...node.metadata,
-              ui: {
-                ...node.metadata.ui,
-                state: {
-                  ...node.metadata.ui?.state,
-                  isSelected: change.selected,
+        case 'select':
+          {
+            const node = nodes[change.id]
+            if (!node)
+              return
+
+            // check if the selection state is the same
+            const isSameSelection = node.metadata.ui?.state?.isSelected === change.selected
+            if (isSameSelection)
+              return
+
+            setNodeMetadata({
+              id: change.id,
+              metadata: {
+                ...node.metadata,
+                ui: {
+                  ...node.metadata.ui,
+                  state: {
+                    ...node.metadata.ui?.state,
+                    isSelected: change.selected,
+                  },
                 },
               },
-            },
-          })
-        }
+            })
+          }
           break
 
         case 'remove':
