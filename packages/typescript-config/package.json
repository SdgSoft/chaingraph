{
  "name": "@badaitech/typescript-config",
<<<<<<< HEAD
  "version": "0.1.3",
=======
  "version": "0.0.1-alpha.5",
>>>>>>> 45202e2a
  "private": true,
  "license": "MIT",
  "files": [
    "dist"
  ],
  "publishConfig": {
    "access": "public"
  }
}<|MERGE_RESOLUTION|>--- conflicted
+++ resolved
@@ -1,10 +1,7 @@
 {
   "name": "@badaitech/typescript-config",
-<<<<<<< HEAD
   "version": "0.1.3",
-=======
   "version": "0.0.1-alpha.5",
->>>>>>> 45202e2a
   "private": true,
   "license": "MIT",
   "files": [
