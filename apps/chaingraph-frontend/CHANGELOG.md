# @badaitech/chaingraph-frontend

<<<<<<< HEAD
## 0.1.3

### Patch Changes

- 3dcef34: Simplify release workflow
- 00464f5: Test release process
- 594f20c: Adjust package.json configs to fix npm package
- 0938d64: Add meta-llama/llama-4-scout-17b-16e-instruct model to the LLM call node. Adjust build configs
- 9c6fd41: One more release test
- 594f20c: Try to fix npm package
- 0fbe508: Prepare chaingraph-frontend to build lib with components as well as the browser bundle. Adjust packages configs.
- 2b28c97: Change release workflow for the one more release publish test
- ff25864: Modify turbo.json config to make it depend on packages and make build order correct
- f1e40ef: Ajust release workflow
- Release v0.1.3
- 3dcef34: Fix packages configs for the package building.
- 594f20c: bump
- Updated dependencies [3dcef34]
- Updated dependencies [00464f5]
- Updated dependencies [594f20c]
- Updated dependencies [0938d64]
- Updated dependencies [9c6fd41]
- Updated dependencies [594f20c]
- Updated dependencies [0fbe508]
- Updated dependencies [2b28c97]
- Updated dependencies [ff25864]
- Updated dependencies [f1e40ef]
- Updated dependencies
- Updated dependencies [3dcef34]
- Updated dependencies [594f20c]
  - @badaitech/chaingraph-nodes@0.1.3
  - @badaitech/chaingraph-types@0.1.3
=======
## 0.1.3-alpha.7

### Patch Changes

- 0938d64: Add meta-llama/llama-4-scout-17b-16e-instruct model to the LLM call node. Adjust build configs
- ff25864: Modify turbo.json config to make it depend on packages and make build order correct
- Updated dependencies [0938d64]
- Updated dependencies [ff25864]
  - @badaitech/chaingraph-nodes@0.1.3-alpha.7
  - @badaitech/chaingraph-types@0.1.3-alpha.7
>>>>>>> 45202e2a

## 0.1.3-alpha.6

### Patch Changes

- Prepare chaingraph-frontend to build lib with components as well as the browser bundle. Adjust packages configs.
- Updated dependencies
  - @badaitech/chaingraph-nodes@0.1.3-alpha.6
  - @badaitech/chaingraph-types@0.1.3-alpha.6

## 0.1.3-alpha.5

### Patch Changes

- Adjust package.json configs to fix npm package
- Updated dependencies
  - @badaitech/chaingraph-nodes@0.1.3-alpha.5
  - @badaitech/chaingraph-types@0.1.3-alpha.5

## 0.1.3-alpha.4

### Patch Changes

- bump
- Updated dependencies
  - @badaitech/chaingraph-nodes@0.1.3-alpha.4
  - @badaitech/chaingraph-types@0.1.3-alpha.4

## 0.1.3-alpha.3

### Patch Changes

- 3dcef34: Simplify release workflow
- 3dcef34: Fix packages configs for the package building.
- Updated dependencies [3dcef34]
- Updated dependencies [3dcef34]
  - @badaitech/chaingraph-nodes@0.1.3-alpha.3
  - @badaitech/chaingraph-types@0.1.3-alpha.3

## 0.1.3-alpha.3

### Patch Changes

- 3dcef34: Simplify release workflow
- Try to fix npm package
- 3dcef34: Fix packages configs for the package building.
- Updated dependencies [3dcef34]
- Updated dependencies
- Updated dependencies [3dcef34]
  - @badaitech/chaingraph-nodes@0.1.3-alpha.3
  - @badaitech/chaingraph-types@0.1.3-alpha.3

## 0.1.3-alpha.2

### Patch Changes

- 2b28c97: Change release workflow for the one more release publish test
- f1e40ef: Ajust release workflow
- Updated dependencies [2b28c97]
- Updated dependencies [f1e40ef]
  - @badaitech/chaingraph-nodes@0.1.3-alpha.2
  - @badaitech/chaingraph-types@0.1.3-alpha.2

## 0.1.3-alpha.1

### Patch Changes

- 9c6fd41: One more release test
- Updated dependencies [9c6fd41]
  - @badaitech/chaingraph-nodes@0.1.3-alpha.1
  - @badaitech/chaingraph-types@0.1.3-alpha.1

## 0.1.3-alpha.0

### Patch Changes

- Test release process
- Updated dependencies
  - @badaitech/chaingraph-nodes@0.1.3-alpha.0
  - @badaitech/chaingraph-types@0.1.3-alpha.0

## 0.1.2

### Patch Changes

- v0.1.1
- Updated dependencies
  - @badaitech/chaingraph-nodes@0.1.2
  - @badaitech/chaingraph-types@0.1.2<|MERGE_RESOLUTION|>--- conflicted
+++ resolved
@@ -1,6 +1,5 @@
 # @badaitech/chaingraph-frontend
 
-<<<<<<< HEAD
 ## 0.1.3
 
 ### Patch Changes
@@ -33,7 +32,7 @@
 - Updated dependencies [594f20c]
   - @badaitech/chaingraph-nodes@0.1.3
   - @badaitech/chaingraph-types@0.1.3
-=======
+
 ## 0.1.3-alpha.7
 
 ### Patch Changes
@@ -44,7 +43,6 @@
 - Updated dependencies [ff25864]
   - @badaitech/chaingraph-nodes@0.1.3-alpha.7
   - @badaitech/chaingraph-types@0.1.3-alpha.7
->>>>>>> 45202e2a
 
 ## 0.1.3-alpha.6
 
